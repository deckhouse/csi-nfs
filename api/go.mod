--- conflicted
+++ resolved
@@ -1,14 +1,7 @@
 module github.com/deckhouse/csi-nfs/api
 
-<<<<<<< HEAD
-go 1.23.0
-
-toolchain go1.23.1
-
-=======
 go 1.23.4
 
->>>>>>> f7dc3dff
 require k8s.io/apimachinery v0.32.0
 
 require (
@@ -20,15 +13,6 @@
 	github.com/modern-go/concurrent v0.0.0-20180306012644-bacd9c7ef1dd // indirect
 	github.com/modern-go/reflect2 v1.0.2 // indirect
 	github.com/x448/float16 v0.8.4 // indirect
-<<<<<<< HEAD
-	golang.org/x/net v0.30.0 // indirect
-	golang.org/x/text v0.19.0 // indirect
-	gopkg.in/inf.v0 v0.9.1 // indirect
-	k8s.io/klog/v2 v2.130.1 // indirect
-	k8s.io/utils v0.0.0-20241104100929-3ea5e8cea738 // indirect
-	sigs.k8s.io/json v0.0.0-20241010143419-9aa6b5e7a4b3 // indirect
-	sigs.k8s.io/structured-merge-diff/v4 v4.4.2 // indirect
-=======
 	golang.org/x/net v0.34.0 // indirect
 	golang.org/x/text v0.21.0 // indirect
 	gopkg.in/inf.v0 v0.9.1 // indirect
@@ -36,6 +20,5 @@
 	k8s.io/utils v0.0.0-20241210054802-24370beab758 // indirect
 	sigs.k8s.io/json v0.0.0-20241014173422-cfa47c3a1cc8 // indirect
 	sigs.k8s.io/structured-merge-diff/v4 v4.5.0 // indirect
->>>>>>> f7dc3dff
 	sigs.k8s.io/yaml v1.4.0 // indirect
 )