--- conflicted
+++ resolved
@@ -11,11 +11,7 @@
   GOPROXY: ${{ secrets.GOPROXY }}
   SOURCE_REPO: ${{ secrets.SOURCE_REPO }}
   SOURCE_REPO_SSH_KEY: ${{ secrets.SOURCE_REPO_SSH_KEY }}
-<<<<<<< HEAD
-  BASE_IMAGES_VERSION: "v0.5.12"
-=======
   BASE_IMAGES_VERSION: "v0.5.15"
->>>>>>> 1359a04b
 
 on:
   push:
