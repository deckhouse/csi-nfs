/*
Copyright 2024 Flant JSC

Licensed under the Apache License, Version 2.0 (the "License");
you may not use this file except in compliance with the License.
You may obtain a copy of the License at

	http://www.apache.org/licenses/LICENSE-2.0

Unless required by applicable law or agreed to in writing, software
distributed under the License is distributed on an "AS IS" BASIS,
WITHOUT WARRANTIES OR CONDITIONS OF ANY KIND, either express or implied.
See the License for the specific language governing permissions and
limitations under the License.
*/

package controller

import (
	"context"
	"errors"
	"fmt"
	"reflect"
	"slices"
	"strconv"
	"strings"

<<<<<<< HEAD
	v1alpha1 "github.com/deckhouse/csi-nfs/api/v1alpha1"

	"slices"

=======
	"d8-controller/pkg/logger"
	v1alpha1 "github.com/deckhouse/csi-nfs/api/v1alpha1"
>>>>>>> 0faaa0e2
	corev1 "k8s.io/api/core/v1"
	v1 "k8s.io/api/storage/v1"
	metav1 "k8s.io/apimachinery/pkg/apis/meta/v1"
	"k8s.io/apimachinery/pkg/labels"
	"sigs.k8s.io/controller-runtime/pkg/client"
)

func ReconcileStorageClassCreateFunc(
	ctx context.Context,
	cl client.Client,
	log logger.Logger,
	scList *v1.StorageClassList,
	nsc *v1alpha1.NFSStorageClass,
	controllerNamespace string,
) (bool, error) {
	log.Debug(fmt.Sprintf("[reconcileStorageClassCreateFunc] starts for NFSStorageClass %q", nsc.Name))
	log.Debug(fmt.Sprintf("[reconcileStorageClassCreateFunc] starts storage class configuration for the NFSStorageClass, name: %s", nsc.Name))
	newSC, err := ConfigureStorageClass(nsc, controllerNamespace)
	if err != nil {
		err = fmt.Errorf("[reconcileStorageClassCreateFunc] unable to configure a Storage Class for the NFSStorageClass %s: %w", nsc.Name, err)
		upError := updateNFSStorageClassPhase(ctx, cl, nsc, FailedStatusPhase, err.Error())
		if upError != nil {
			upError = fmt.Errorf("[reconcileStorageClassCreateFunc] unable to update the NFSStorageClass %s: %w", nsc.Name, upError)
			err = errors.Join(err, upError)
		}
		return false, err
	}

	log.Debug(fmt.Sprintf("[reconcileStorageClassCreateFunc] successfully configurated storage class for the NFSStorageClass, name: %s", nsc.Name))
	log.Trace(fmt.Sprintf("[reconcileStorageClassCreateFunc] storage class: %+v", newSC))

	created, err := createStorageClassIfNotExists(ctx, cl, scList, newSC)
	if err != nil {
		err = fmt.Errorf("[reconcileStorageClassCreateFunc] unable to create a Storage Class %s: %w", newSC.Name, err)
		upError := updateNFSStorageClassPhase(ctx, cl, nsc, FailedStatusPhase, err.Error())
		if upError != nil {
			upError = fmt.Errorf("[reconcileStorageClassCreateFunc] unable to update the NFSStorageClass %s: %w", nsc.Name, upError)
			err = errors.Join(err, upError)
		}
		return true, err
	}
	log.Debug(fmt.Sprintf("[reconcileStorageClassCreateFunc] a storage class %s was created: %t", newSC.Name, created))
	if created {
		log.Info(fmt.Sprintf("[reconcileStorageClassCreateFunc] successfully create storage class, name: %s", newSC.Name))
	} else {
		log.Warning(fmt.Sprintf("[reconcileStorageClassCreateFunc] Storage class %s already exists. Adding event to requeue.", newSC.Name))
		return true, nil
	}

	return false, nil
}

func reconcileStorageClassUpdateFunc(
	ctx context.Context,
	cl client.Client,
	log logger.Logger,
	scList *v1.StorageClassList,
	nsc *v1alpha1.NFSStorageClass,
	controllerNamespace string,
) (bool, error) {
	log.Debug(fmt.Sprintf("[reconcileStorageClassUpdateFunc] starts for NFSStorageClass %q", nsc.Name))

	var oldSC *v1.StorageClass
	for _, s := range scList.Items {
		if s.Name == nsc.Name {
			oldSC = &s
			break
		}
	}

	if oldSC == nil {
		err := fmt.Errorf("a storage class %s does not exist", nsc.Name)
		err = fmt.Errorf("[reconcileStorageClassUpdateFunc] unable to find a storage class for the NFSStorageClass %s: %w", nsc.Name, err)
		upError := updateNFSStorageClassPhase(ctx, cl, nsc, FailedStatusPhase, err.Error())
		if upError != nil {
			upError = fmt.Errorf("[reconcileStorageClassUpdateFunc] unable to update the NFSStorageClass %s: %w", nsc.Name, upError)
			err = errors.Join(err, upError)
		}
		return true, err
	}

	log.Debug(fmt.Sprintf("[reconcileStorageClassUpdateFunc] successfully found a storage class for the NFSStorageClass, name: %s", nsc.Name))

	log.Trace(fmt.Sprintf("[reconcileStorageClassUpdateFunc] storage class: %+v", oldSC))
	newSC, err := updateStorageClass(nsc, oldSC, controllerNamespace)
	if err != nil {
		err = fmt.Errorf("[reconcileStorageClassUpdateFunc] unable to configure a Storage Class for the NFSStorageClass %s: %w", nsc.Name, err)
		upError := updateNFSStorageClassPhase(ctx, cl, nsc, FailedStatusPhase, err.Error())
		if upError != nil {
			upError = fmt.Errorf("[reconcileStorageClassUpdateFunc] unable to update the NFSStorageClass %s: %w", nsc.Name, upError)
			err = errors.Join(err, upError)
		}
		return false, err
	}

	diff, err := GetSCDiff(oldSC, newSC)
	if err != nil {
		err = fmt.Errorf("[reconcileStorageClassUpdateFunc] error occurred while identifying the difference between the existed StorageClass %s and the new one: %w", newSC.Name, err)
		upError := updateNFSStorageClassPhase(ctx, cl, nsc, FailedStatusPhase, err.Error())
		if upError != nil {
			upError = fmt.Errorf("[reconcileStorageClassUpdateFunc] unable to update the NFSStorageClass %s: %w", nsc.Name, upError)
			err = errors.Join(err, upError)
		}
		return true, err
	}

	if diff != "" {
		log.Info(fmt.Sprintf("[reconcileStorageClassUpdateFunc] current Storage Class LVMVolumeGroups do not match NFSStorageClass ones. The Storage Class %s will be recreated with new ones", nsc.Name))

		err = recreateStorageClass(ctx, cl, oldSC, newSC)
		if err != nil {
			err = fmt.Errorf("[reconcileStorageClassUpdateFunc] unable to recreate a Storage Class %s: %w", newSC.Name, err)
			upError := updateNFSStorageClassPhase(ctx, cl, nsc, FailedStatusPhase, err.Error())
			if upError != nil {
				upError = fmt.Errorf("[reconcileStorageClassUpdateFunc] unable to update the NFSStorageClass %s: %w", nsc.Name, upError)
				err = errors.Join(err, upError)
			}
			return true, err
		}

		log.Info(fmt.Sprintf("[reconcileStorageClassUpdateFunc] a Storage Class %s was successfully recreated", newSC.Name))
	}

	return false, nil
}

func reconcileStorageClassDeleteFunc(
	ctx context.Context,
	cl client.Client,
	log logger.Logger,
	scList *v1.StorageClassList,
	nsc *v1alpha1.NFSStorageClass,
) (bool, error) {
	log.Debug(fmt.Sprintf("[reconcileStorageClassDeleteFunc] tries to find a storage class for the NFSStorageClass %s", nsc.Name))
	var sc *v1.StorageClass
	for _, s := range scList.Items {
		if s.Name == nsc.Name {
			sc = &s
			break
		}
	}
	if sc == nil {
		log.Info(fmt.Sprintf("[reconcileStorageClassDeleteFunc] no storage class found for the NFSStorageClass, name: %s", nsc.Name))
	}

	if sc != nil {
		log.Info(fmt.Sprintf("[reconcileStorageClassDeleteFunc] successfully found a storage class for the NFSStorageClass %s", nsc.Name))
		log.Debug(fmt.Sprintf("[reconcileStorageClassDeleteFunc] starts identifying a provisioner for the storage class %s", sc.Name))

		if slices.Contains(allowedProvisioners, sc.Provisioner) {
			log.Info(fmt.Sprintf("[reconcileStorageClassDeleteFunc] the storage class %s provisioner %s belongs to allowed provisioners: %v", sc.Name, sc.Provisioner, allowedProvisioners))

			err := deleteStorageClass(ctx, cl, sc)
			if err != nil {
				err = fmt.Errorf("[reconcileStorageClassDeleteFunc] unable to delete a storage class %s: %w", sc.Name, err)
				upErr := updateNFSStorageClassPhase(ctx, cl, nsc, FailedStatusPhase, fmt.Sprintf("Unable to delete a storage class, err: %s", err.Error()))
				if upErr != nil {
					upErr = fmt.Errorf("[reconcileStorageClassDeleteFunc] unable to update the NFSStorageClass %s: %w", nsc.Name, upErr)
					err = errors.Join(err, upErr)
				}
				return true, err
			}
			log.Info(fmt.Sprintf("[reconcileStorageClassDeleteFunc] successfully deleted a storage class, name: %s", sc.Name))
		}

		if !slices.Contains(allowedProvisioners, sc.Provisioner) {
			log.Info(fmt.Sprintf("[reconcileStorageClassDeleteFunc] the storage class %s provisioner %s does not belong to allowed provisioners: %v", sc.Name, sc.Provisioner, allowedProvisioners))
		}
	}

	log.Debug("[reconcileStorageClassDeleteFunc] ends the reconciliation")
	return false, nil
}

func ReconcileSecretCreateFunc(ctx context.Context, cl client.Client, log logger.Logger, nsc *v1alpha1.NFSStorageClass, controllerNamespace string) (bool, error) {
	log.Debug(fmt.Sprintf("[reconcileSecretCreateFunc] starts for NFSStorageClass %q", nsc.Name))

	newSecret := configureSecret(nsc, controllerNamespace)
	log.Debug(fmt.Sprintf("[reconcileSecretCreateFunc] successfully configurated secret for the NFSStorageClass, name: %s", nsc.Name))
	log.Trace(fmt.Sprintf("[reconcileSecretCreateFunc] secret: %+v", newSecret))

	err := cl.Create(ctx, newSecret)
	if err != nil {
		err = fmt.Errorf("[reconcileSecretCreateFunc] unable to create a Secret %s: %w", newSecret.Name, err)
		upError := updateNFSStorageClassPhase(ctx, cl, nsc, FailedStatusPhase, err.Error())
		if upError != nil {
			upError = fmt.Errorf("[reconcileSecretCreateFunc] unable to update the NFSStorageClass %s: %w", nsc.Name, upError)
			err = errors.Join(err, upError)
		}
		return true, err
	}

	return false, nil
}

func reconcileSecretUpdateFunc(ctx context.Context, cl client.Client, log logger.Logger, secretList *corev1.SecretList, nsc *v1alpha1.NFSStorageClass, controllerNamespace string) (bool, error) {
	log.Debug(fmt.Sprintf("[reconcileSecretUpdateFunc] starts for secret %q", SecretForMountOptionsPrefix+nsc.Name))

	var oldSecret *corev1.Secret
	for _, s := range secretList.Items {
		if s.Name == SecretForMountOptionsPrefix+nsc.Name {
			oldSecret = &s
			break
		}
	}

	if oldSecret == nil {
		err := fmt.Errorf("[reconcileSecretUpdateFunc] unable to find a secret %s for the NFSStorageClass, name: %s", SecretForMountOptionsPrefix+nsc.Name, nsc.Name)
		upError := updateNFSStorageClassPhase(ctx, cl, nsc, FailedStatusPhase, err.Error())
		if upError != nil {
			upError = fmt.Errorf("[reconcileSecretUpdateFunc] unable to update the NFSStorageClass %s: %w", nsc.Name, upError)
			err = errors.Join(err, upError)
		}
		return true, err
	}

	log.Debug(fmt.Sprintf("[reconcileSecretUpdateFunc] successfully found a secret %q for the NFSStorageClass, name: %q", oldSecret.Name, nsc.Name))

	newSecret := configureSecret(nsc, controllerNamespace)

	log.Trace(fmt.Sprintf("[reconcileSecretUpdateFunc] old secret: %+v", oldSecret))
	log.Trace(fmt.Sprintf("[reconcileSecretUpdateFunc] new secret: %+v", newSecret))

	err := cl.Update(ctx, newSecret)
	if err != nil {
		err = fmt.Errorf("[reconcileSecretUpdateFunc] unable to update a Secret %s: %w", newSecret.Name, err)
		upError := updateNFSStorageClassPhase(ctx, cl, nsc, FailedStatusPhase, err.Error())
		if upError != nil {
			upError = fmt.Errorf("[reconcileSecretUpdateFunc] unable to update the NFSStorageClass %s: %w", nsc.Name, upError)
			err = errors.Join(err, upError)
		}
		return true, err
	}

	log.Info(fmt.Sprintf("[reconcileSecretUpdateFunc] ends the reconciliation for Secret %q", newSecret.Name))

	return false, nil
}

func reconcileSecretDeleteFunc(ctx context.Context, cl client.Client, log logger.Logger, secretList *corev1.SecretList, nsc *v1alpha1.NFSStorageClass) (bool, error) {
	log.Debug(fmt.Sprintf("[reconcileSecretDeleteFunc] tries to find a secret for the NFSStorageClass %q with name %q", nsc.Name, SecretForMountOptionsPrefix+nsc.Name))
	var secret *corev1.Secret
	for _, s := range secretList.Items {
		if s.Name == SecretForMountOptionsPrefix+nsc.Name {
			secret = &s
			break
		}
	}
	if secret == nil {
		log.Info(fmt.Sprintf("[reconcileSecretDeleteFunc] no secret found for the NFSStorageClass, name: %s", nsc.Name))
	}

	if secret != nil {
		log.Info(fmt.Sprintf("[reconcileSecretDeleteFunc] successfully found a secret for the NFSStorageClass %s", nsc.Name))
		log.Debug(fmt.Sprintf("[reconcileSecretDeleteFunc] starts removing a finalizer %s from the Secret, name: %s", NFSStorageClassControllerFinalizerName, secret.Name))
		_, err := removeFinalizerIfExists(ctx, cl, secret, NFSStorageClassControllerFinalizerName)
		if err != nil {
			err = fmt.Errorf("[reconcileSecretDeleteFunc] unable to remove a finalizer %s from the Secret %s: %w", NFSStorageClassControllerFinalizerName, secret.Name, err)
			upErr := updateNFSStorageClassPhase(ctx, cl, nsc, FailedStatusPhase, fmt.Sprintf("Unable to remove a finalizer, err: %s", err.Error()))
			if upErr != nil {
				upErr = fmt.Errorf("[reconcileSecretDeleteFunc] unable to update the NFSStorageClass %s: %w", nsc.Name, upErr)
				err = errors.Join(err, upErr)
			}
			return true, err
		}

		err = cl.Delete(ctx, secret)
		if err != nil {
			err = fmt.Errorf("[reconcileSecretDeleteFunc] unable to delete a secret %s: %w", secret.Name, err)
			upErr := updateNFSStorageClassPhase(ctx, cl, nsc, FailedStatusPhase, fmt.Sprintf("Unable to delete a secret, err: %s", err.Error()))
			if upErr != nil {
				upErr = fmt.Errorf("[reconcileSecretDeleteFunc] unable to update the NFSStorageClass %s: %w", nsc.Name, upErr)
				err = errors.Join(err, upErr)
			}
			return true, err
		}
	}

	log.Info(fmt.Sprintf("[reconcileSecretDeleteFunc] ends the reconciliation for Secret %q", SecretForMountOptionsPrefix+nsc.Name))

	log.Debug(fmt.Sprintf("[reconcileSecretDeleteFunc] starts removing a finalizer %s from the NFSStorageClass, name: %s", NFSStorageClassControllerFinalizerName, nsc.Name))
	removed, err := removeFinalizerIfExists(ctx, cl, nsc, NFSStorageClassControllerFinalizerName)
	if err != nil {
		err = fmt.Errorf("[reconcileSecretDeleteFunc] unable to remove a finalizer %s from the NFSStorageClass %s: %w", NFSStorageClassControllerFinalizerName, nsc.Name, err)
		upErr := updateNFSStorageClassPhase(ctx, cl, nsc, FailedStatusPhase, fmt.Sprintf("Unable to remove a finalizer, err: %s", err.Error()))
		if upErr != nil {
			upErr = fmt.Errorf("[reconcileSecretDeleteFunc] unable to update the NFSStorageClass %s: %w", nsc.Name, upErr)
			err = errors.Join(err, upErr)
		}
		return true, err
	}
	log.Debug(fmt.Sprintf("[reconcileSecretDeleteFunc] the NFSStorageClass %s finalizer %s was removed: %t", nsc.Name, NFSStorageClassControllerFinalizerName, removed))

	return false, nil
}

func IdentifyReconcileFuncForStorageClass(log logger.Logger, scList *v1.StorageClassList, nsc *v1alpha1.NFSStorageClass, controllerNamespace string) (reconcileType string, err error) {
	if shouldReconcileByDeleteFunc(nsc) {
		return DeleteReconcile, nil
	}

	if shouldReconcileStorageClassByCreateFunc(scList, nsc) {
		return CreateReconcile, nil
	}

	should, err := shouldReconcileStorageClassByUpdateFunc(log, scList, nsc, controllerNamespace)
	if err != nil {
		return "", err
	}
	if should {
		return UpdateReconcile, nil
	}

	return "", nil
}

func shouldReconcileStorageClassByCreateFunc(scList *v1.StorageClassList, nsc *v1alpha1.NFSStorageClass) bool {
	if nsc.DeletionTimestamp != nil {
		return false
	}

	for _, sc := range scList.Items {
		if sc.Name == nsc.Name {
			return false
		}
	}

	return true
}

func shouldReconcileStorageClassByUpdateFunc(log logger.Logger, scList *v1.StorageClassList, nsc *v1alpha1.NFSStorageClass, controllerNamespace string) (bool, error) {
	if nsc.DeletionTimestamp != nil {
		return false, nil
	}

	for _, oldSC := range scList.Items {
		if oldSC.Name != nsc.Name {
			continue
		}

		if !slices.Contains(allowedProvisioners, oldSC.Provisioner) {
			return false, fmt.Errorf(
				"a storage class %s with provisioner % s does not belong to allowed provisioners: %v",
				oldSC.Name,
				oldSC.Provisioner,
				allowedProvisioners,
			)
		}

		newSC, err := updateStorageClass(nsc, &oldSC, controllerNamespace)
		if err != nil {
			return false, err
		}

		diff, err := GetSCDiff(&oldSC, newSC)
		if err != nil {
			return false, err
		}

		if diff != "" {
			log.Debug(fmt.Sprintf("[shouldReconcileStorageClassByUpdateFunc] a storage class %s should be updated. Diff: %s", oldSC.Name, diff))
			return true, nil
		}

		if nsc.Status != nil && nsc.Status.Phase == FailedStatusPhase {
			return true, nil
		}

		return false, nil
	}

	return false, fmt.Errorf("a storage class %s does not exist", nsc.Name)
}

func shouldReconcileByDeleteFunc(obj metav1.Object) bool {
	return obj.GetDeletionTimestamp() != nil
}

func removeFinalizerIfExists(ctx context.Context, cl client.Client, obj metav1.Object, finalizerName string) (bool, error) {
	removed := false
	finalizers := obj.GetFinalizers()
	for i, f := range finalizers {
		if f == finalizerName {
			finalizers = append(finalizers[:i], finalizers[i+1:]...)
			removed = true
			break
		}
	}

	if removed {
		obj.SetFinalizers(finalizers)
		err := cl.Update(ctx, obj.(client.Object))
		if err != nil {
			return false, err
		}
	}

	return removed, nil
}

func GetSCDiff(oldSC, newSC *v1.StorageClass) (string, error) {
	if oldSC.Provisioner != newSC.Provisioner {
		err := fmt.Errorf("NFSStorageClass %q: the provisioner field is different in the StorageClass %q", newSC.Name, oldSC.Name)
		return "", err
	}

	if *oldSC.ReclaimPolicy != *newSC.ReclaimPolicy {
		diff := fmt.Sprintf("ReclaimPolicy: %q -> %q", *oldSC.ReclaimPolicy, *newSC.ReclaimPolicy)
		return diff, nil
	}

	if *oldSC.VolumeBindingMode != *newSC.VolumeBindingMode {
		diff := fmt.Sprintf("VolumeBindingMode: %q -> %q", *oldSC.VolumeBindingMode, *newSC.VolumeBindingMode)
		return diff, nil
	}

	if *oldSC.AllowVolumeExpansion != *newSC.AllowVolumeExpansion {
		diff := fmt.Sprintf("AllowVolumeExpansion: %t -> %t", *oldSC.AllowVolumeExpansion, *newSC.AllowVolumeExpansion)
		return diff, nil
	}

	if !reflect.DeepEqual(oldSC.Parameters, newSC.Parameters) {
		diff := fmt.Sprintf("Parameters: %+v -> %+v", oldSC.Parameters, newSC.Parameters)
		return diff, nil
	}

	if !reflect.DeepEqual(oldSC.MountOptions, newSC.MountOptions) {
		diff := fmt.Sprintf("MountOptions: %v -> %v", oldSC.MountOptions, newSC.MountOptions)
		return diff, nil
	}

	return "", nil
}

func createStorageClassIfNotExists(ctx context.Context, cl client.Client, scList *v1.StorageClassList, sc *v1.StorageClass) (bool, error) {
	for _, s := range scList.Items {
		if s.Name == sc.Name {
			return false, nil
		}
	}

	err := cl.Create(ctx, sc)
	if err != nil {
		return false, err
	}

	return true, err
}

func addFinalizerIfNotExists(ctx context.Context, cl client.Client, obj metav1.Object, finalizerName string) (bool, error) {
	added := false
	finalizers := obj.GetFinalizers()
	if !slices.Contains(finalizers, finalizerName) {
		finalizers = append(finalizers, finalizerName)
		added = true
	}

	if added {
		obj.SetFinalizers(finalizers)
		err := cl.Update(ctx, obj.(client.Object))
		if err != nil {
			return false, err
		}
	}
	return true, nil
}

func ConfigureStorageClass(nsc *v1alpha1.NFSStorageClass, controllerNamespace string) (*v1.StorageClass, error) {
	if nsc.Spec.ReclaimPolicy == "" {
		err := fmt.Errorf("NFSStorageClass %q: the ReclaimPolicy field is empty", nsc.Name)
		return nil, err
	}
	if nsc.Spec.VolumeBindingMode == "" {
		err := fmt.Errorf("NFSStorageClass %q: the VolumeBindingMode field is empty", nsc.Name)
		return nil, err
	}

	reclaimPolicy := corev1.PersistentVolumeReclaimPolicy(nsc.Spec.ReclaimPolicy)
	volumeBindingMode := v1.VolumeBindingMode(nsc.Spec.VolumeBindingMode)
	AllowVolumeExpansion := AllowVolumeExpansionDefaultValue

	sc := &v1.StorageClass{
		TypeMeta: metav1.TypeMeta{
			Kind:       StorageClassKind,
			APIVersion: StorageClassAPIVersion,
		},
		ObjectMeta: metav1.ObjectMeta{
			Name:       nsc.Name,
			Namespace:  nsc.Namespace,
			Finalizers: []string{NFSStorageClassControllerFinalizerName},
		},
		Parameters:           GetSCParams(nsc, controllerNamespace),
		MountOptions:         GetSCMountOptions(nsc),
		Provisioner:          NFSStorageClassProvisioner,
		ReclaimPolicy:        &reclaimPolicy,
		VolumeBindingMode:    &volumeBindingMode,
		AllowVolumeExpansion: &AllowVolumeExpansion,
	}

	return sc, nil
}

func updateNFSStorageClassPhase(ctx context.Context, cl client.Client, nsc *v1alpha1.NFSStorageClass, phase, reason string) error {
	if nsc.Status == nil {
		nsc.Status = &v1alpha1.NFSStorageClassStatus{}
	}
	nsc.Status.Phase = phase
	nsc.Status.Reason = reason

	// TODO: add retry logic
	err := cl.Status().Update(ctx, nsc)
	if err != nil {
		return err
	}

	return nil
}

func recreateStorageClass(ctx context.Context, cl client.Client, oldSC, newSC *v1.StorageClass) error {
	// It is necessary to pass the original StorageClass to the delete operation because
	// the deletion will not succeed if the fields in the StorageClass provided to delete
	// differ from those currently in the cluster.
	err := deleteStorageClass(ctx, cl, oldSC)
	if err != nil {
		err = fmt.Errorf("[recreateStorageClass] unable to delete a storage class %s: %s", oldSC.Name, err.Error())
		return err
	}

	err = cl.Create(ctx, newSC)
	if err != nil {
		err = fmt.Errorf("[recreateStorageClass] unable to create a storage class %s: %s", newSC.Name, err.Error())
		return err
	}

	return nil
}

func deleteStorageClass(ctx context.Context, cl client.Client, sc *v1.StorageClass) error {
	if !slices.Contains(allowedProvisioners, sc.Provisioner) {
		return fmt.Errorf("a storage class %s with provisioner %s does not belong to allowed provisioners: %v", sc.Name, sc.Provisioner, allowedProvisioners)
	}

	_, err := removeFinalizerIfExists(ctx, cl, sc, NFSStorageClassControllerFinalizerName)
	if err != nil {
		return err
	}

	err = cl.Delete(ctx, sc)
	if err != nil {
		return err
	}

	return nil
}

func GetSCMountOptions(nsc *v1alpha1.NFSStorageClass) []string {
	mountOptions := []string{}

	if nsc.Spec.Connection.NFSVersion != "" {
		mountOptions = append(mountOptions, "nfsvers="+nsc.Spec.Connection.NFSVersion)
	}

	if nsc.Spec.MountOptions != nil {
		if nsc.Spec.MountOptions.MountMode != "" {
			mountOptions = append(mountOptions, nsc.Spec.MountOptions.MountMode)
		}

		if nsc.Spec.MountOptions.Timeout > 0 {
			mountOptions = append(mountOptions, "timeo="+strconv.Itoa(nsc.Spec.MountOptions.Timeout))
		}

		if nsc.Spec.MountOptions.Retransmissions > 0 {
			mountOptions = append(mountOptions, "retrans="+strconv.Itoa(nsc.Spec.MountOptions.Retransmissions))
		}

		if nsc.Spec.MountOptions.ReadOnly != nil {
			if *nsc.Spec.MountOptions.ReadOnly {
				mountOptions = append(mountOptions, "ro")
			} else {
				mountOptions = append(mountOptions, "rw")
			}
		}
	}

	return mountOptions
}

func GetSCParams(nsc *v1alpha1.NFSStorageClass, controllerNamespace string) map[string]string {
	params := make(map[string]string)

	params[serverParamKey] = nsc.Spec.Connection.Host
	params[shareParamKey] = nsc.Spec.Connection.Share
	params[StorageClassSecretNameKey] = SecretForMountOptionsPrefix + nsc.Name
	params[StorageClassSecretNSKey] = controllerNamespace

	if nsc.Spec.ChmodPermissions != "" {
		params[MountPermissionsParamKey] = nsc.Spec.ChmodPermissions
	}

	return params
}

func IdentifyReconcileFuncForSecret(log logger.Logger, secretList *corev1.SecretList, nsc *v1alpha1.NFSStorageClass, controllerNamespace string) (reconcileType string, err error) {
	if shouldReconcileByDeleteFunc(nsc) {
		return DeleteReconcile, nil
	}

	if shouldReconcileSecretByCreateFunc(secretList, nsc) {
		return CreateReconcile, nil
	}

	should, err := shouldReconcileSecretByUpdateFunc(log, secretList, nsc, controllerNamespace)
	if err != nil {
		return "", err
	}
	if should {
		return UpdateReconcile, nil
	}

	return "", nil
}

func shouldReconcileSecretByCreateFunc(secretList *corev1.SecretList, nsc *v1alpha1.NFSStorageClass) bool {
	if nsc.DeletionTimestamp != nil {
		return false
	}

	for _, s := range secretList.Items {
		if s.Name == SecretForMountOptionsPrefix+nsc.Name {
			return false
		}
	}

	return true
}

func shouldReconcileSecretByUpdateFunc(log logger.Logger, secretList *corev1.SecretList, nsc *v1alpha1.NFSStorageClass, controllerNamespace string) (bool, error) {
	if nsc.DeletionTimestamp != nil {
		return false, nil
	}

	secretSelector := labels.Set(map[string]string{
		NFSStorageClassManagedLabelKey: NFSStorageClassManagedLabelValue,
	})

	for _, oldSecret := range secretList.Items {
		if oldSecret.Name == SecretForMountOptionsPrefix+nsc.Name {
			newSecret := configureSecret(nsc, controllerNamespace)
			if !reflect.DeepEqual(oldSecret.StringData, newSecret.StringData) {
				log.Debug(fmt.Sprintf("[shouldReconcileSecretByUpdateFunc] a secret %s should be updated", oldSecret.Name))
				if !labels.Set(oldSecret.Labels).AsSelector().Matches(secretSelector) {
					err := fmt.Errorf("a secret %q does not have a label %s=%s", oldSecret.Name, NFSStorageClassManagedLabelKey, NFSStorageClassManagedLabelValue)
					return false, err
				}
				return true, nil
			}

			if !labels.Set(oldSecret.Labels).AsSelector().Matches(secretSelector) {
				log.Debug(fmt.Sprintf("[shouldReconcileSecretByUpdateFunc] a secret %s should be updated. The label %s=%s is missing", oldSecret.Name, NFSStorageClassManagedLabelKey, NFSStorageClassManagedLabelValue))
				return true, nil
			}

			return false, nil
		}
	}

	log.Debug(fmt.Sprintf("[shouldReconcileSecretByUpdateFunc] a secret %s not found in the list: %+v. It should be created", SecretForMountOptionsPrefix+nsc.Name, secretList.Items))
	return true, nil
}

func configureSecret(nsc *v1alpha1.NFSStorageClass, controllerNamespace string) *corev1.Secret {
	mountOptions := GetSCMountOptions(nsc)
	secret := &corev1.Secret{
		TypeMeta: metav1.TypeMeta{
			Kind:       "Secret",
			APIVersion: "v1",
		},
		ObjectMeta: metav1.ObjectMeta{
			Name:      SecretForMountOptionsPrefix + nsc.Name,
			Namespace: controllerNamespace,
			Labels: map[string]string{
				NFSStorageClassManagedLabelKey: NFSStorageClassManagedLabelValue,
			},
			Finalizers: []string{NFSStorageClassControllerFinalizerName},
		},
		StringData: map[string]string{
			MountOptionsSecretKey: strings.Join(mountOptions, ","),
		},
	}

	return secret
}

func updateStorageClass(nsc *v1alpha1.NFSStorageClass, oldSC *v1.StorageClass, controllerNamespace string) (*v1.StorageClass, error) {
	newSC, err := ConfigureStorageClass(nsc, controllerNamespace)
	if err != nil {
		return nil, err
	}

	if oldSC.Annotations != nil {
		newSC.Annotations = oldSC.Annotations
	}

	return newSC, nil
}<|MERGE_RESOLUTION|>--- conflicted
+++ resolved
@@ -25,15 +25,9 @@
 	"strconv"
 	"strings"
 
-<<<<<<< HEAD
+	"d8-controller/pkg/logger"
+  
 	v1alpha1 "github.com/deckhouse/csi-nfs/api/v1alpha1"
-
-	"slices"
-
-=======
-	"d8-controller/pkg/logger"
-	v1alpha1 "github.com/deckhouse/csi-nfs/api/v1alpha1"
->>>>>>> 0faaa0e2
 	corev1 "k8s.io/api/core/v1"
 	v1 "k8s.io/api/storage/v1"
 	metav1 "k8s.io/apimachinery/pkg/apis/meta/v1"
