/*
Copyright 2024 Flant JSC

Licensed under the Apache License, Version 2.0 (the "License");
you may not use this file except in compliance with the License.
You may obtain a copy of the License at

    http://www.apache.org/licenses/LICENSE-2.0

Unless required by applicable law or agreed to in writing, software
distributed under the License is distributed on an "AS IS" BASIS,
WITHOUT WARRANTIES OR CONDITIONS OF ANY KIND, either express or implied.
See the License for the specific language governing permissions and
limitations under the License.
*/

package logger

import (
	"flag"
	"fmt"
	"strconv"

	"github.com/go-logr/logr"
	"k8s.io/klog/v2"
	"k8s.io/klog/v2/textlogger"
)

const (
	ErrorLevel   Verbosity = "0"
	WarningLevel Verbosity = "1"
	InfoLevel    Verbosity = "2"
	DebugLevel   Verbosity = "3"
	TraceLevel   Verbosity = "4"
)

const (
	warnLvl = iota + 1
	infoLvl
	debugLvl
	traceLvl
)

type (
	Verbosity string
)

type Logger struct {
	log logr.Logger
}

func NewLogger(level Verbosity) (*Logger, error) {
	klog.InitFlags(nil)
	if err := flag.Set("v", string(level)); err != nil {
		return nil, err
	}
	flag.Parse()

	levelInt, err := strconv.Atoi(string(level))
	if err != nil {
		return nil, err
	}

<<<<<<< HEAD
	config := textlogger.NewConfig(
		textlogger.Verbosity(levelInt),
	)

	log := textlogger.NewLogger(config).WithCallDepth(1)
=======
	log := textlogger.NewLogger(
		textlogger.NewConfig(textlogger.Verbosity(levelInt)),
	)
>>>>>>> 3cfe4474

	return &Logger{log: log}, nil
}

func (l Logger) GetLogger() logr.Logger {
	return l.log
}

func (l Logger) Error(err error, message string, keysAndValues ...interface{}) {
	l.log.Error(err, fmt.Sprintf("ERROR %s", message), keysAndValues...)
}

func (l Logger) Warning(message string, keysAndValues ...interface{}) {
	l.log.V(warnLvl).Info(fmt.Sprintf("WARNING %s", message), keysAndValues...)
}

func (l Logger) Info(message string, keysAndValues ...interface{}) {
	l.log.V(infoLvl).Info(fmt.Sprintf("INFO %s", message), keysAndValues...)
}

func (l Logger) Debug(message string, keysAndValues ...interface{}) {
	l.log.V(debugLvl).Info(fmt.Sprintf("DEBUG %s", message), keysAndValues...)
}

func (l Logger) Trace(message string, keysAndValues ...interface{}) {
	l.log.V(traceLvl).Info(fmt.Sprintf("TRACE %s", message), keysAndValues...)
}<|MERGE_RESOLUTION|>--- conflicted
+++ resolved
@@ -61,17 +61,12 @@
 		return nil, err
 	}
 
-<<<<<<< HEAD
 	config := textlogger.NewConfig(
 		textlogger.Verbosity(levelInt),
 	)
 
 	log := textlogger.NewLogger(config).WithCallDepth(1)
-=======
-	log := textlogger.NewLogger(
-		textlogger.NewConfig(textlogger.Verbosity(levelInt)),
-	)
->>>>>>> 3cfe4474
+
 
 	return &Logger{log: log}, nil
 }
