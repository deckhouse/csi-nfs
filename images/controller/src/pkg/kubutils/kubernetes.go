--- conflicted
+++ resolved
@@ -21,15 +21,11 @@
 )
 
 func KubernetesDefaultConfigCreate() (*rest.Config, error) {
-<<<<<<< HEAD
-	// todo validate empty
-=======
 	config, err := rest.InClusterConfig()
 	if err == nil {
 		return config, nil
 	}
 
->>>>>>> f7dc3dff
 	clientConfig := clientcmd.NewNonInteractiveDeferredLoadingClientConfig(
 		clientcmd.NewDefaultClientConfigLoadingRules(),
 		&clientcmd.ConfigOverrides{},
