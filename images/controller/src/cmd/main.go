/*
Copyright 2024 Flant JSC

Licensed under the Apache License, Version 2.0 (the "License");
you may not use this file except in compliance with the License.
You may obtain a copy of the License at

    http://www.apache.org/licenses/LICENSE-2.0

Unless required by applicable law or agreed to in writing, software
distributed under the License is distributed on an "AS IS" BASIS,
WITHOUT WARRANTIES OR CONDITIONS OF ANY KIND, either express or implied.
See the License for the specific language governing permissions and
limitations under the License.
*/

package main

import (
	"context"
	"fmt"
	"os"
	goruntime "runtime"

	cn "github.com/deckhouse/csi-nfs/api/v1alpha1"
<<<<<<< HEAD
	commonfeature "github.com/deckhouse/csi-nfs/lib/go/common/pkg/feature"
=======
	snapshotv1 "github.com/kubernetes-csi/external-snapshotter/client/v8/apis/volumesnapshot/v1"
>>>>>>> 0703b9a7
	v1 "k8s.io/api/core/v1"
	sv1 "k8s.io/api/storage/v1"
	extv1 "k8s.io/apiextensions-apiserver/pkg/apis/apiextensions/v1"
	"k8s.io/apimachinery/pkg/runtime"
	apiruntime "k8s.io/apimachinery/pkg/runtime"
	clientgoscheme "k8s.io/client-go/kubernetes/scheme"
	"sigs.k8s.io/controller-runtime/pkg/cache"
	"sigs.k8s.io/controller-runtime/pkg/healthz"
	"sigs.k8s.io/controller-runtime/pkg/manager"

	"d8-controller/pkg/config"
	"d8-controller/pkg/controller"
	"d8-controller/pkg/kubutils"
	"d8-controller/pkg/logger"
)

var (
	resourcesSchemeFuncs = []func(*apiruntime.Scheme) error{
		cn.AddToScheme,
		clientgoscheme.AddToScheme,
		extv1.AddToScheme,
		v1.AddToScheme,
		sv1.AddToScheme,
		snapshotv1.AddToScheme,
	}
)

func main() {
	ctx := context.Background()
	cfgParams := config.NewConfig()

	log, err := logger.NewLogger(cfgParams.Loglevel)
	if err != nil {
		fmt.Printf("unable to create NewLogger, err: %v\n", err)
		os.Exit(1)
	}

	log.Info(fmt.Sprintf("[main] Go Version:%s ", goruntime.Version()))
	log.Info(fmt.Sprintf("[main] OS/Arch:Go OS/Arch:%s/%s ", goruntime.GOOS, goruntime.GOARCH))

	log.Info(fmt.Sprintf("[main] Feature TLSEnabled:%v", commonfeature.TLSEnabled))

	log.Info("[main] CfgParams has been successfully created")
	log.Info(fmt.Sprintf("[main] %s = %s", config.LogLevelEnvName, cfgParams.Loglevel))
	log.Info(fmt.Sprintf("[main] RequeueStorageClassInterval = %d", cfgParams.RequeueStorageClassInterval))

	kConfig, err := kubutils.KubernetesDefaultConfigCreate()
	if err != nil {
		log.Error(err, "[main] unable to KubernetesDefaultConfigCreate")
	}
	log.Info("[main] kubernetes config has been successfully created.")

	scheme := runtime.NewScheme()
	for _, f := range resourcesSchemeFuncs {
		err := f(scheme)
		if err != nil {
			log.Error(err, "[main] unable to add scheme to func")
			os.Exit(1)
		}
	}
	log.Info("[main] successfully read scheme CR")

	cacheOpt := cache.Options{
		DefaultNamespaces: map[string]cache.Config{
			cfgParams.ControllerNamespace: {},
		},
	}

	managerOpts := manager.Options{
		Scheme: scheme,
		Cache:  cacheOpt,
		//MetricsBindAddress: cfgParams.MetricsPort,
		HealthProbeBindAddress:  cfgParams.HealthProbeBindAddress,
		LeaderElection:          true,
		LeaderElectionNamespace: cfgParams.ControllerNamespace,
		LeaderElectionID:        config.ControllerName,
		Logger:                  log.GetLogger(),
	}

	mgr, err := manager.New(kConfig, managerOpts)
	if err != nil {
		log.Error(err, "[main] unable to manager.New")
		os.Exit(1)
	}
	log.Info("[main] successfully created kubernetes manager")

	if _, err = controller.RunNFSStorageClassWatcherController(mgr, *cfgParams, *log); err != nil {
		log.Error(err, fmt.Sprintf("[main] unable to run %s", controller.NFSStorageClassCtrlName))
		os.Exit(1)
	}

<<<<<<< HEAD
	if _, err = controller.RunModuleConfigWatcherController(mgr, *cfgParams, *log); err != nil {
		log.Error(err, fmt.Sprintf("[main] unable to run %s", controller.ModuleConfigCtrlName))
		os.Exit(1)
	}
=======
	controller.RunNodeSelectorReconciler(ctx, mgr, *cfgParams, *log)
>>>>>>> 0703b9a7

	if err = mgr.AddHealthzCheck("healthz", healthz.Ping); err != nil {
		log.Error(err, "[main] unable to mgr.AddHealthzCheck")
		os.Exit(1)
	}
	log.Info("[main] successfully AddHealthzCheck")

	if err = mgr.AddReadyzCheck("readyz", healthz.Ping); err != nil {
		log.Error(err, "[main] unable to mgr.AddReadyzCheck")
		os.Exit(1)
	}
	log.Info("[main] successfully AddReadyzCheck")

	err = mgr.Start(ctx)
	if err != nil {
		log.Error(err, "[main] unable to mgr.Start")
		os.Exit(1)
	}
}<|MERGE_RESOLUTION|>--- conflicted
+++ resolved
@@ -23,11 +23,8 @@
 	goruntime "runtime"
 
 	cn "github.com/deckhouse/csi-nfs/api/v1alpha1"
-<<<<<<< HEAD
 	commonfeature "github.com/deckhouse/csi-nfs/lib/go/common/pkg/feature"
-=======
 	snapshotv1 "github.com/kubernetes-csi/external-snapshotter/client/v8/apis/volumesnapshot/v1"
->>>>>>> 0703b9a7
 	v1 "k8s.io/api/core/v1"
 	sv1 "k8s.io/api/storage/v1"
 	extv1 "k8s.io/apiextensions-apiserver/pkg/apis/apiextensions/v1"
@@ -119,14 +116,12 @@
 		os.Exit(1)
 	}
 
-<<<<<<< HEAD
 	if _, err = controller.RunModuleConfigWatcherController(mgr, *cfgParams, *log); err != nil {
 		log.Error(err, fmt.Sprintf("[main] unable to run %s", controller.ModuleConfigCtrlName))
 		os.Exit(1)
 	}
-=======
+
 	controller.RunNodeSelectorReconciler(ctx, mgr, *cfgParams, *log)
->>>>>>> 0703b9a7
 
 	if err = mgr.AddHealthzCheck("healthz", healthz.Ping); err != nil {
 		log.Error(err, "[main] unable to mgr.AddHealthzCheck")
