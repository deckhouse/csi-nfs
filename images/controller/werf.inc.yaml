---
# do not remove this image: used in external audits (DKP CSE)
image: {{ $.ImageName }}-src-artifact
from: {{ $.Root.BASE_ALT_P11 }}
final: false
git:
  - add: /
    to: /src
    includePaths:
      - api
      - images/{{ $.ImageName }}/src
    stageDependencies:
      install:
        - '**/*'
shell:
  install:
    - rm -rf /src/.git

---
image: {{ $.ImageName }}-golang-artifact
from: {{ $.Root.BASE_GOLANG_1_23 }}
final: false
import:
  - image: {{ $.ImageName }}-src-artifact
    add: /src
    to: /src
    before: setup
mount:
  - fromPath: ~/go-pkg-cache
    to: /go/pkg
shell:
  setup:
    - cd /src/images/{{ $.ImageName }}/src/cmd
    - export CGO_ENABLED=0 GOOS=linux GOARCH=amd64
<<<<<<< HEAD
    - go build -ldflags="-s -w" -tags {{ .MODULE_EDITION }} -o /controller
    - chmod +x /controller

---
image: {{ $.ImageName }}
from: {{ $.Root.BASE_SCRATCH }}
=======
    - go build -ldflags="-s -w" -o /controller
    - chmod +x /controller

---
image: {{ $.ImageName }}-distroless-artifact
from: {{ $.Root.BASE_ALT_P11 }}
final: false
shell:
  beforeInstall:
    - apt-get update
    - apt-get install -y openssl libtirpc
    - {{ $.Root.ALT_CLEANUP_CMD }}
  install:
    - mkdir -p /relocate/bin /relocate/sbin /relocate/etc /relocate/var/lib/ssl /relocate/usr/bin /relocate/usr/sbin /relocate/usr/share
    - cp -pr /tmp /relocate
    - cp -pr /etc/passwd /etc/group /etc/hostname /etc/hosts /etc/shadow /etc/protocols /etc/services /etc/nsswitch.conf /etc/netconfig /relocate/etc
    - cp -pr /usr/share/ca-certificates /relocate/usr/share
    - cp -pr /usr/share/zoneinfo /relocate/usr/share
    - cp -pr /var/lib/ssl/cert.pem /relocate/var/lib/ssl
    - cp -pr /var/lib/ssl/certs /relocate/var/lib/ssl
    - echo "deckhouse:x:{{ $.Root.DECKHOUSE_UID_GID }}:{{ $.Root.DECKHOUSE_UID_GID }}:deckhouse:/:/sbin/nologin" >> /relocate/etc/passwd
    - echo "deckhouse:x:{{ $.Root.DECKHOUSE_UID_GID }}:" >> /relocate/etc/group
    - echo "deckhouse:!::0:::::" >> /relocate/etc/shadow

---
image: {{ $.ImageName }}-distroless
from: {{ $.Root.BASE_SCRATCH }}
final: false
import:
  - image: {{ $.ImageName }}-distroless-artifact
    add: /relocate
    to: /
    before: setup

---
image: {{ $.ImageName }}
fromImage: {{ $.ImageName }}-distroless
>>>>>>> f7dc3dff
import:
  - image: {{ $.ImageName }}-golang-artifact
    add: /controller
    to: /controller
    before: setup
docker:
  ENTRYPOINT: ["/controller"]
  USER: deckhouse:deckhouse<|MERGE_RESOLUTION|>--- conflicted
+++ resolved
@@ -32,15 +32,7 @@
   setup:
     - cd /src/images/{{ $.ImageName }}/src/cmd
     - export CGO_ENABLED=0 GOOS=linux GOARCH=amd64
-<<<<<<< HEAD
-    - go build -ldflags="-s -w" -tags {{ .MODULE_EDITION }} -o /controller
-    - chmod +x /controller
-
----
-image: {{ $.ImageName }}
-from: {{ $.Root.BASE_SCRATCH }}
-=======
-    - go build -ldflags="-s -w" -o /controller
+    - go build -ldflags="-s -w" -tags {{ $.Root.MODULE_EDITION }} -o /controller
     - chmod +x /controller
 
 ---
@@ -77,7 +69,6 @@
 ---
 image: {{ $.ImageName }}
 fromImage: {{ $.ImageName }}-distroless
->>>>>>> f7dc3dff
 import:
   - image: {{ $.ImageName }}-golang-artifact
     add: /controller
